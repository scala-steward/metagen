--- conflicted
+++ resolved
@@ -1,7 +1,2 @@
-<<<<<<< HEAD
-addSbtPlugin("org.scalameta" % "sbt-scalafmt"   % "2.4.2")
-addSbtPlugin("com.github.sbt"  % "sbt-ci-release" % "1.5.9")
-=======
 addSbtPlugin("org.scalameta" % "sbt-scalafmt"   % "2.4.3")
-addSbtPlugin("com.geirsson"  % "sbt-ci-release" % "1.5.7")
->>>>>>> 799e783b
+addSbtPlugin("com.geirsson"  % "sbt-ci-release" % "1.5.9")
