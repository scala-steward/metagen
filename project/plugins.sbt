--- conflicted
+++ resolved
@@ -1,7 +1,2 @@
-<<<<<<< HEAD
 addSbtPlugin("org.scalameta"  % "sbt-scalafmt"   % "2.5.0")
-addSbtPlugin("com.github.sbt" % "sbt-ci-release" % "1.5.10")
-=======
-addSbtPlugin("org.scalameta"  % "sbt-scalafmt"   % "2.4.6")
-addSbtPlugin("com.github.sbt" % "sbt-ci-release" % "1.5.11")
->>>>>>> 30197ee1
+addSbtPlugin("com.github.sbt" % "sbt-ci-release" % "1.5.11")