--- conflicted
+++ resolved
@@ -35,13 +35,8 @@
   .settings(commonSettings)
   .settings(
     libraryDependencies ++= Seq(
-<<<<<<< HEAD
       "org.scalameta" %% "scalameta"        % "4.7.5",
-      "org.scalameta" %% "scalafmt-dynamic" % "3.7.1",
-=======
-      "org.scalameta" %% "scalameta"        % "4.7.3",
       "org.scalameta" %% "scalafmt-dynamic" % "3.7.2",
->>>>>>> b5cf8183
       "dev.zio"       %% "zio"              % "2.0.6",
       "dev.zio"       %% "zio-prelude"      % "1.0.0-RC16",
       "dev.zio"       %% "zio-nio"          % "2.0.1",
