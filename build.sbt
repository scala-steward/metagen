import xerial.sbt.Sonatype._

name := "metagen"

lazy val commonSettings = Seq(
  organization           := "io.github.vigoo",
  scalaVersion           := "2.12.17",
  addCompilerPlugin("org.typelevel" %% "kind-projector" % "0.13.2" cross CrossVersion.full),
  publishMavenStyle      := true,
  licenses               := Seq("APL2" -> url("http://www.apache.org/licenses/LICENSE-2.0.txt")),
  sonatypeProjectHosting := Some(GitHubHosting("vigoo", "metagen", "daniel.vigovszky@gmail.com")),
  sonatypeCredentialHost := "s01.oss.sonatype.org",
  sonatypeRepository     := "https://s01.oss.sonatype.org/service/local",
  developers             := List(
    Developer(
      id = "vigoo",
      name = "Daniel Vigovszky",
      email = "daniel.vigovszky@gmail.com",
      url = url("https://vigoo.github.io")
    )
  ),
  credentials ++=
    (for {
      username <- Option(System.getenv().get("SONATYPE_USERNAME"))
      password <- Option(System.getenv().get("SONATYPE_PASSWORD"))
    } yield Credentials("Sonatype Nexus Repository Manager", "s01.oss.sonatype.org", username, password)).toSeq
)

lazy val root = Project("metagen", file("."))
  .settings(commonSettings)
  .settings(publishArtifact := false)
  .aggregate(core)

lazy val core = Project("metagen-core", file("metagen-core"))
  .settings(commonSettings)
  .settings(
    libraryDependencies ++= Seq(
      "org.scalameta" %% "scalameta"        % "4.8.11",
      "org.scalameta" %% "scalafmt-dynamic" % "3.7.12",
      "dev.zio"       %% "zio"              % "2.0.18",
<<<<<<< HEAD
      "dev.zio"       %% "zio-prelude"      % "1.0.0-RC21",
      "dev.zio"       %% "zio-nio"          % "2.0.1",
=======
      "dev.zio"       %% "zio-prelude"      % "1.0.0-RC20",
      "dev.zio"       %% "zio-nio"          % "2.0.2",
>>>>>>> 8de1c936
      "dev.zio"       %% "zio-test"         % "2.0.18" % Test
    ),
    testFrameworks += new TestFramework("zio.test.sbt.ZTestFramework")
  )<|MERGE_RESOLUTION|>--- conflicted
+++ resolved
@@ -38,13 +38,8 @@
       "org.scalameta" %% "scalameta"        % "4.8.11",
       "org.scalameta" %% "scalafmt-dynamic" % "3.7.12",
       "dev.zio"       %% "zio"              % "2.0.18",
-<<<<<<< HEAD
       "dev.zio"       %% "zio-prelude"      % "1.0.0-RC21",
-      "dev.zio"       %% "zio-nio"          % "2.0.1",
-=======
-      "dev.zio"       %% "zio-prelude"      % "1.0.0-RC20",
       "dev.zio"       %% "zio-nio"          % "2.0.2",
->>>>>>> 8de1c936
       "dev.zio"       %% "zio-test"         % "2.0.18" % Test
     ),
     testFrameworks += new TestFramework("zio.test.sbt.ZTestFramework")
