--- conflicted
+++ resolved
@@ -35,13 +35,8 @@
     libraryDependencies ++= Seq(
       "org.scalameta" %% "scalameta"        % "4.4.29",
       "org.scalameta" %% "scalafmt-dynamic" % "3.0.2",
-<<<<<<< HEAD
       "dev.zio"       %% "zio"              % "1.0.12",
-      "dev.zio"       %% "zio-prelude"      % "1.0.0-RC6",
-=======
-      "dev.zio"       %% "zio"              % "1.0.11",
       "dev.zio"       %% "zio-prelude"      % "1.0.0-RC7",
->>>>>>> 799e783b
       "dev.zio"       %% "zio-nio"          % "1.0.0-RC11"
     )
   )