--- conflicted
+++ resolved
@@ -38,13 +38,8 @@
   .settings(commonSettings)
   .settings(
     libraryDependencies ++= Seq(
-<<<<<<< HEAD
-      "org.scalameta" %% "scalameta"        % "4.4.27",
+      "org.scalameta" %% "scalameta"        % "4.4.29",
       "org.scalameta" %% "scalafmt-dynamic" % "3.0.6",
-=======
-      "org.scalameta" %% "scalameta"        % "4.4.29",
-      "org.scalameta" %% "scalafmt-dynamic" % "3.0.2",
->>>>>>> 09bedf25
       "dev.zio"       %% "zio"              % "1.0.11",
       "dev.zio"       %% "zio-prelude"      % "1.0.0-RC6",
       "dev.zio"       %% "zio-nio"          % "1.0.0-RC11"
