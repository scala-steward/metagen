import xerial.sbt.Sonatype._

name := "metagen"

lazy val commonSettings = Seq(
  organization           := "io.github.vigoo",
  scalaVersion           := "2.12.18",
  addCompilerPlugin("org.typelevel" %% "kind-projector" % "0.13.3" cross CrossVersion.full),
  publishMavenStyle      := true,
  licenses               := Seq("APL2" -> url("http://www.apache.org/licenses/LICENSE-2.0.txt")),
  sonatypeProjectHosting := Some(GitHubHosting("vigoo", "metagen", "daniel.vigovszky@gmail.com")),
  sonatypeCredentialHost := "s01.oss.sonatype.org",
  sonatypeRepository     := "https://s01.oss.sonatype.org/service/local",
  developers             := List(
    Developer(
      id = "vigoo",
      name = "Daniel Vigovszky",
      email = "daniel.vigovszky@gmail.com",
      url = url("https://vigoo.github.io")
    )
  ),
  credentials ++=
    (for {
      username <- Option(System.getenv().get("SONATYPE_USERNAME"))
      password <- Option(System.getenv().get("SONATYPE_PASSWORD"))
    } yield Credentials("Sonatype Nexus Repository Manager", "s01.oss.sonatype.org", username, password)).toSeq
)

lazy val root = Project("metagen", file("."))
  .settings(commonSettings)
  .settings(publishArtifact := false)
  .aggregate(core)

lazy val core = Project("metagen-core", file("metagen-core"))
  .settings(commonSettings)
  .settings(
    libraryDependencies ++= Seq(
      "org.scalameta" %% "scalameta"        % "4.8.15",
<<<<<<< HEAD
      "org.scalameta" %% "scalafmt-dynamic" % "3.7.17",
      "dev.zio"       %% "zio"              % "2.0.22",
      "dev.zio"       %% "zio-prelude"      % "1.0.0-RC21",
=======
      "org.scalameta" %% "scalafmt-dynamic" % "3.8.1",
      "dev.zio"       %% "zio"              % "2.0.21",
      "dev.zio"       %% "zio-prelude"      % "1.0.0-RC23",
>>>>>>> 84779097
      "dev.zio"       %% "zio-nio"          % "2.0.2",
      "dev.zio"       %% "zio-test"         % "2.0.22" % Test
    ),
    testFrameworks += new TestFramework("zio.test.sbt.ZTestFramework")
  )<|MERGE_RESOLUTION|>--- conflicted
+++ resolved
@@ -36,15 +36,9 @@
   .settings(
     libraryDependencies ++= Seq(
       "org.scalameta" %% "scalameta"        % "4.8.15",
-<<<<<<< HEAD
-      "org.scalameta" %% "scalafmt-dynamic" % "3.7.17",
+      "org.scalameta" %% "scalafmt-dynamic" % "3.8.1",
       "dev.zio"       %% "zio"              % "2.0.22",
-      "dev.zio"       %% "zio-prelude"      % "1.0.0-RC21",
-=======
-      "org.scalameta" %% "scalafmt-dynamic" % "3.8.1",
-      "dev.zio"       %% "zio"              % "2.0.21",
       "dev.zio"       %% "zio-prelude"      % "1.0.0-RC23",
->>>>>>> 84779097
       "dev.zio"       %% "zio-nio"          % "2.0.2",
       "dev.zio"       %% "zio-test"         % "2.0.22" % Test
     ),
