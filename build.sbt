import xerial.sbt.Sonatype._

name := "metagen"

lazy val commonSettings = Seq(
  organization           := "io.github.vigoo",
  scalaVersion           := "2.12.17",
  addCompilerPlugin("org.typelevel" %% "kind-projector" % "0.13.2" cross CrossVersion.full),
  publishMavenStyle      := true,
  licenses               := Seq("APL2" -> url("http://www.apache.org/licenses/LICENSE-2.0.txt")),
  sonatypeProjectHosting := Some(GitHubHosting("vigoo", "metagen", "daniel.vigovszky@gmail.com")),
  sonatypeCredentialHost := "s01.oss.sonatype.org",
  sonatypeRepository     := "https://s01.oss.sonatype.org/service/local",
  developers             := List(
    Developer(
      id = "vigoo",
      name = "Daniel Vigovszky",
      email = "daniel.vigovszky@gmail.com",
      url = url("https://vigoo.github.io")
    )
  ),
  credentials ++=
    (for {
      username <- Option(System.getenv().get("SONATYPE_USERNAME"))
      password <- Option(System.getenv().get("SONATYPE_PASSWORD"))
    } yield Credentials("Sonatype Nexus Repository Manager", "s01.oss.sonatype.org", username, password)).toSeq
)

lazy val root = Project("metagen", file("."))
  .settings(commonSettings)
  .settings(publishArtifact := false)
  .aggregate(core)

lazy val core = Project("metagen-core", file("metagen-core"))
  .settings(commonSettings)
  .settings(
    libraryDependencies ++= Seq(
      "org.scalameta" %% "scalameta"        % "4.5.13",
      "org.scalameta" %% "scalafmt-dynamic" % "3.0.6",
      "dev.zio"       %% "zio"              % "2.0.0",
<<<<<<< HEAD
      "dev.zio"       %% "zio-prelude"      % "1.0.0-RC15",
      "dev.zio"       %% "zio-nio"          % "2.0.1"
=======
      "dev.zio"       %% "zio-prelude"      % "1.0.0-RC16",
      "dev.zio"       %% "zio-nio"          % "2.0.0"
>>>>>>> 30197ee1
    )
  )<|MERGE_RESOLUTION|>--- conflicted
+++ resolved
@@ -38,12 +38,7 @@
       "org.scalameta" %% "scalameta"        % "4.5.13",
       "org.scalameta" %% "scalafmt-dynamic" % "3.0.6",
       "dev.zio"       %% "zio"              % "2.0.0",
-<<<<<<< HEAD
-      "dev.zio"       %% "zio-prelude"      % "1.0.0-RC15",
+      "dev.zio"       %% "zio-prelude"      % "1.0.0-RC16",
       "dev.zio"       %% "zio-nio"          % "2.0.1"
-=======
-      "dev.zio"       %% "zio-prelude"      % "1.0.0-RC16",
-      "dev.zio"       %% "zio-nio"          % "2.0.0"
->>>>>>> 30197ee1
     )
   )