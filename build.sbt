import xerial.sbt.Sonatype._

name := "metagen"

lazy val commonSettings = Seq(
  organization           := "io.github.vigoo",
  scalaVersion           := "2.12.17",
  addCompilerPlugin("org.typelevel" %% "kind-projector" % "0.13.2" cross CrossVersion.full),
  publishMavenStyle      := true,
  licenses               := Seq("APL2" -> url("http://www.apache.org/licenses/LICENSE-2.0.txt")),
  sonatypeProjectHosting := Some(GitHubHosting("vigoo", "metagen", "daniel.vigovszky@gmail.com")),
  sonatypeCredentialHost := "s01.oss.sonatype.org",
  sonatypeRepository     := "https://s01.oss.sonatype.org/service/local",
  developers             := List(
    Developer(
      id = "vigoo",
      name = "Daniel Vigovszky",
      email = "daniel.vigovszky@gmail.com",
      url = url("https://vigoo.github.io")
    )
  ),
  credentials ++=
    (for {
      username <- Option(System.getenv().get("SONATYPE_USERNAME"))
      password <- Option(System.getenv().get("SONATYPE_PASSWORD"))
    } yield Credentials("Sonatype Nexus Repository Manager", "s01.oss.sonatype.org", username, password)).toSeq
)

lazy val root = Project("metagen", file("."))
  .settings(commonSettings)
  .settings(publishArtifact := false)
  .aggregate(core)

lazy val core = Project("metagen-core", file("metagen-core"))
  .settings(commonSettings)
  .settings(
    libraryDependencies ++= Seq(
      "org.scalameta" %% "scalameta"        % "4.8.8",
      "org.scalameta" %% "scalafmt-dynamic" % "3.7.12",
      "dev.zio"       %% "zio"              % "2.0.18",
      "dev.zio"       %% "zio-prelude"      % "1.0.0-RC20",
<<<<<<< HEAD
      "dev.zio"       %% "zio-nio"          % "2.0.2",
      "dev.zio"       %% "zio-test"         % "2.0.16" % Test
=======
      "dev.zio"       %% "zio-nio"          % "2.0.1",
      "dev.zio"       %% "zio-test"         % "2.0.18" % Test
>>>>>>> 0703cf78
    ),
    testFrameworks += new TestFramework("zio.test.sbt.ZTestFramework")
  )<|MERGE_RESOLUTION|>--- conflicted
+++ resolved
@@ -39,13 +39,8 @@
       "org.scalameta" %% "scalafmt-dynamic" % "3.7.12",
       "dev.zio"       %% "zio"              % "2.0.18",
       "dev.zio"       %% "zio-prelude"      % "1.0.0-RC20",
-<<<<<<< HEAD
       "dev.zio"       %% "zio-nio"          % "2.0.2",
-      "dev.zio"       %% "zio-test"         % "2.0.16" % Test
-=======
-      "dev.zio"       %% "zio-nio"          % "2.0.1",
       "dev.zio"       %% "zio-test"         % "2.0.18" % Test
->>>>>>> 0703cf78
     ),
     testFrameworks += new TestFramework("zio.test.sbt.ZTestFramework")
   )